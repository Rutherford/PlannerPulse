--- conflicted
+++ resolved
@@ -459,13 +459,6 @@
     logger.info("Starting data migration from JSON to database...")
     
     try:
-<<<<<<< HEAD
-
-=======
-        # Initialize managers
->>>>>>> e46327f9
-        
-        # Migrate from JSON files
         from models import migrate_from_json
         migrate_from_json()
         
