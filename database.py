"""
Database integration layer for Planner Pulse
Provides database-backed versions of existing JSON-based functionality
"""

import logging
from datetime import datetime
from typing import List, Dict, Optional
from sqlalchemy import desc, func
from models import (
    get_session, Article, Newsletter, NewsletterArticle, Sponsor,
    SponsorRotation, RSSSource
)
from contextlib import contextmanager

logger = logging.getLogger(__name__)

@contextmanager
def get_db_session():
    """Context manager for database sessions"""
    session = get_session()
    try:
        yield session
    finally:
        session.close()

class DatabaseArticleManager:
    """Database-backed article management replacing JSON-based deduplicator"""
    
    def __init__(self):
        self._session = None
    
    @property
    def session(self):
        """Lazy session initialization"""
        if self._session is None:
            self._session = get_session()
        return self._session
    
    def close_session(self):
        """Close the database session"""
        if self._session is not None:
            self._session.close()
            self._session = None
    
    def __enter__(self):
        return self
    
    def __exit__(self, exc_type, exc_val, exc_tb):
        self.close_session()
    
    def __del__(self):
        """Ensure session is closed when object is destroyed"""
        if hasattr(self, 'session') and self.session:
            try:
                self.session.close()
            except:
                pass
    
    def __del__(self):
        """Cleanup method to close session"""
        if hasattr(self, 'session') and self.session:
            try:
                self.session.close()
            except Exception:
                pass
    
    def is_duplicate(self, article: Dict) -> bool:
        """Check if article already exists in database"""
        try:
            # Check by URL
            if 'link' in article:
                existing = self.session.query(Article).filter(
                    Article.link == article['link']
                ).first()
                if existing:
                    return True
            
            # Check by content hash if available
            if 'content_hash' in article:
                existing = self.session.query(Article).filter(
                    Article.content_hash == article['content_hash']
                ).first()
                if existing:
                    return True
            
            return False
        except Exception as e:
            logger.error(f"Error checking for duplicate: {e}")
            return False
    
    def save_article(self, article_data: Dict) -> Optional[Article]:
        """Save article to database"""
        try:
            article = Article(
                title=article_data.get('title', ''),
                link=article_data.get('link', ''),
                summary=article_data.get('summary', ''),
                full_content=article_data.get('full_content', ''),
                source=article_data.get('source', ''),
                published_date=article_data.get('published', ''),
                content_hash=article_data.get('content_hash', ''),
                ai_summary=article_data.get('ai_summary', '')
            )
            
            self.session.add(article)
            self.session.commit()
            
            logger.info(f"Saved article: {article.title}")
            return article
            
        except Exception as e:
            self.session.rollback()
            logger.error(f"Error saving article: {e}")
            return None
    
    def filter_new_articles(self, articles: List[Dict]) -> List[Dict]:
        """Filter out articles that already exist in database"""
        new_articles = []
        duplicates_found = 0
        
        for article in articles:
            if not self.is_duplicate(article):
                new_articles.append(article)
            else:
                duplicates_found += 1
        
        logger.info(f"Filtered out {duplicates_found} duplicate articles")
        logger.info(f"Found {len(new_articles)} new articles")
        
        return new_articles
    
    def get_recent_articles(self, limit: int = 50) -> List[Article]:
        """Get recently processed articles"""
        try:
            return self.session.query(Article).order_by(
                desc(Article.created_at)
            ).limit(limit).all()
        except Exception as e:
            logger.error(f"Error getting recent articles: {e}")
            return []
    
    def get_stats(self) -> Dict:
        """Get article statistics"""
        try:
            total_articles = self.session.query(Article).count()
            articles_today = self.session.query(Article).filter(
                func.date(Article.created_at) == datetime.utcnow().date()
            ).count()
            
            return {
                'total_articles': total_articles,
                'articles_today': articles_today
            }
        except Exception as e:
            logger.error(f"Error getting article stats: {e}")
            return {'total_articles': 0, 'articles_today': 0}

class DatabaseSponsorManager:
    """Database-backed sponsor management"""
    
    def __init__(self):
        self._session = None
    
    @property
    def session(self):
        """Lazy session initialization"""
        if self._session is None:
            self._session = get_session()
        return self._session
    
    def close_session(self):
        """Close the database session"""
        if self._session is not None:
            self._session.close()
            self._session = None
    
    def __enter__(self):
        return self
    
    def __exit__(self, exc_type, exc_val, exc_tb):
        self.close_session()
    
    def __del__(self):
        """Ensure session is closed when object is destroyed"""
        if hasattr(self, 'session') and self.session:
            try:
                self.session.close()
            except:
                pass
    
    def __del__(self):
        """Cleanup method to close session"""
        if hasattr(self, 'session') and self.session:
            try:
                self.session.close()
            except Exception:
                pass
    
    def get_current_sponsor(self) -> Optional[Dict]:
        """Get the current sponsor based on rotation logic"""
        try:
            # Get active sponsors ordered by priority and least recently used
            sponsors = self.session.query(Sponsor).filter(
                Sponsor.active == True
            ).order_by(
                desc(Sponsor.priority),
                Sponsor.last_used.asc().nullsfirst()
            ).all()
            
            if not sponsors:
                return None
            
            current_sponsor = sponsors[0]
            
            return {
                'id': current_sponsor.id,
                'name': current_sponsor.name,
                'message': current_sponsor.message,
                'link': current_sponsor.link,
                'active': current_sponsor.active
            }
            
        except Exception as e:
            logger.error(f"Error getting current sponsor: {e}")
            return None
    
    def rotate_sponsor(self, newsletter_id: Optional[int] = None) -> Optional[Dict]:
        """Rotate to next sponsor and record rotation"""
        try:
            current = self.get_current_sponsor()
            if not current:
                return None
            
            current_id = current['id']
            
            # Get next sponsor BEFORE updating current sponsor to avoid logic error
            # Find all active sponsors except the current one
            other_sponsors = self.session.query(Sponsor).filter(
                Sponsor.active == True,
                Sponsor.id != current_id
            ).order_by(
                desc(Sponsor.priority),
                Sponsor.last_used.asc().nullsfirst()
            ).all()
            
            # If there are other sponsors, select the next one
            if other_sponsors:
                next_sponsor_record = other_sponsors[0]
                next_sponsor = {
                    'id': next_sponsor_record.id,
                    'name': next_sponsor_record.name,
                    'message': next_sponsor_record.message,
                    'link': next_sponsor_record.link,
                    'active': next_sponsor_record.active
                }
            else:
                # If only one sponsor, return the same one but update its usage
                next_sponsor = current
            
            # Now update the current sponsor's last_used timestamp and increment appearances
            sponsor = self.session.query(Sponsor).get(current_id)
            sponsor.last_used = datetime.utcnow()
            sponsor.total_appearances += 1
            
            # Record rotation if newsletter provided
            if newsletter_id:
                rotation = SponsorRotation(
                    sponsor_id=sponsor.id,
                    newsletter_id=newsletter_id,
                    rotation_type='automatic'
                )
                self.session.add(rotation)
            
            self.session.commit()
            
<<<<<<< HEAD
            # Get next sponsor (exclude the current one that was just used)
            next_sponsor = self._get_next_sponsor_excluding(current['id'])
=======
>>>>>>> bc2f1796
            logger.info(f"Rotated sponsor: {current['name']} -> {next_sponsor['name'] if next_sponsor else 'None'}")
            
            return next_sponsor
            
        except Exception as e:
            self.session.rollback()
            logger.error(f"Error rotating sponsor: {e}")
            return None
    
    def _get_next_sponsor_excluding(self, exclude_id: int) -> Optional[Dict]:
        """Get the next sponsor excluding the specified sponsor ID"""
        try:
            # Get active sponsors ordered by priority and least recently used, excluding the current one
            sponsors = self.session.query(Sponsor).filter(
                Sponsor.active == True,
                Sponsor.id != exclude_id
            ).order_by(
                desc(Sponsor.priority),
                Sponsor.last_used.asc().nullsfirst()
            ).all()
            
            if not sponsors:
                # If no other sponsors available, return None
                return None
            
            next_sponsor = sponsors[0]
            
            return {
                'id': next_sponsor.id,
                'name': next_sponsor.name,
                'message': next_sponsor.message,
                'link': next_sponsor.link,
                'active': next_sponsor.active
            }
            
        except Exception as e:
            logger.error(f"Error getting next sponsor: {e}")
            return None
    
    def add_sponsor(self, sponsor_data: Dict) -> Optional[Sponsor]:
        """Add new sponsor to database"""
        try:
            sponsor = Sponsor(
                name=sponsor_data['name'],
                message=sponsor_data['message'],
                link=sponsor_data.get('link'),
                active=sponsor_data.get('active', True),
                priority=sponsor_data.get('priority', 1),
                contact_email=sponsor_data.get('contact_email'),
                contact_name=sponsor_data.get('contact_name')
            )
            
            self.session.add(sponsor)
            self.session.commit()
            
            logger.info(f"Added sponsor: {sponsor.name}")
            return sponsor
            
        except Exception as e:
            self.session.rollback()
            logger.error(f"Error adding sponsor: {e}")
            return None
    
    def get_sponsor_stats(self) -> Dict:
        """Get sponsor statistics"""
        try:
            total_sponsors = self.session.query(Sponsor).count()
            active_sponsors = self.session.query(Sponsor).filter(
                Sponsor.active == True
            ).count()
            
            return {
                'total_sponsors': total_sponsors,
                'active_sponsors': active_sponsors
            }
        except Exception as e:
            logger.error(f"Error getting sponsor stats: {e}")
            return {'total_sponsors': 0, 'active_sponsors': 0}
    
    def activate_sponsor(self, name: str) -> bool:
        """Activate a sponsor by name"""
        try:
            sponsor = self.session.query(Sponsor).filter(
                Sponsor.name == name
            ).first()
            
            if sponsor:
                sponsor.active = True
                self.session.commit()
                logger.info(f"Activated sponsor: {name}")
                return True
            
            logger.warning(f"Sponsor not found: {name}")
            return False
            
        except Exception as e:
            self.session.rollback()
            logger.error(f"Error activating sponsor: {e}")
            return False
    
    def deactivate_sponsor(self, name: str) -> bool:
        """Deactivate a sponsor by name"""
        try:
            sponsor = self.session.query(Sponsor).filter(
                Sponsor.name == name
            ).first()
            
            if sponsor:
                sponsor.active = False
                self.session.commit()
                logger.info(f"Deactivated sponsor: {name}")
                return True
            
            logger.warning(f"Sponsor not found: {name}")
            return False
            
        except Exception as e:
            self.session.rollback()
            logger.error(f"Error deactivating sponsor: {e}")
            return False

class DatabaseNewsletterManager:
    """Database-backed newsletter management"""
    
    def __init__(self):
        self._session = None
    
    @property
    def session(self):
        """Lazy session initialization"""
        if self._session is None:
            self._session = get_session()
        return self._session
    
    def close_session(self):
        """Close the database session"""
        if self._session is not None:
            self._session.close()
            self._session = None
    
    def __enter__(self):
        return self
    
    def __exit__(self, exc_type, exc_val, exc_tb):
        self.close_session()
    
    def __del__(self):
        """Ensure session is closed when object is destroyed"""
        if hasattr(self, 'session') and self.session:
            try:
                self.session.close()
            except:
                pass
    
    def __del__(self):
        """Cleanup method to close session"""
        if hasattr(self, 'session') and self.session:
            try:
                self.session.close()
            except Exception:
                pass
    
    def save_newsletter(self, newsletter_data: Dict, articles: List[Dict]) -> Optional[Newsletter]:
        """Save newsletter and associated articles to database"""
        try:
            # Create newsletter record
            newsletter = Newsletter(
                title=newsletter_data.get('title', ''),
                subject_line=newsletter_data.get('subject_line', ''),
                html_content=newsletter_data.get('html_content', ''),
                markdown_content=newsletter_data.get('markdown_content', ''),
                text_content=newsletter_data.get('text_content', ''),
                article_count=len(articles),
                sponsor_name=newsletter_data.get('sponsor', {}).get('name', ''),
                sponsor_data=newsletter_data.get('sponsor', {})
            )
            
            self.session.add(newsletter)
            self.session.flush()  # Get the newsletter ID
            
            # Associate articles with newsletter
            article_manager = DatabaseArticleManager()
            for i, article_data in enumerate(articles):
                # Save article if not exists
                if not article_manager.is_duplicate(article_data):
                    article = article_manager.save_article(article_data)
                else:
                    # Get existing article
                    article = self.session.query(Article).filter(
                        Article.link == article_data.get('link')
                    ).first()
                
                if article:
                    newsletter_article = NewsletterArticle(
                        newsletter_id=newsletter.id,
                        article_id=article.id,
                        position=i + 1,
                        custom_summary=article_data.get('ai_summary', '')
                    )
                    self.session.add(newsletter_article)
            
            self.session.commit()
            logger.info(f"Saved newsletter: {newsletter.title}")
            return newsletter
            
        except Exception as e:
            self.session.rollback()
            logger.error(f"Error saving newsletter: {e}")
            return None
    
    def get_recent_newsletters(self, limit: int = 10) -> List[Newsletter]:
        """Get recent newsletters"""
        try:
            return self.session.query(Newsletter).order_by(
                desc(Newsletter.generation_date)
            ).limit(limit).all()
        except Exception as e:
            logger.error(f"Error getting recent newsletters: {e}")
            return []
    
    def get_newsletter_stats(self) -> Dict:
        """Get newsletter statistics"""
        try:
            total_newsletters = self.session.query(Newsletter).count()
            newsletters_today = self.session.query(Newsletter).filter(
                func.date(Newsletter.generation_date) == datetime.utcnow().date()
            ).count()
            
            return {
                'total_newsletters': total_newsletters,
                'newsletters_today': newsletters_today
            }
        except Exception as e:
            logger.error(f"Error getting newsletter stats: {e}")
            return {'total_newsletters': 0, 'newsletters_today': 0}

class DatabaseRSSManager:
    """Database-backed RSS source management"""
    
    def __init__(self):
        self._session = None
    
    @property
    def session(self):
        """Lazy session initialization"""
        if self._session is None:
            self._session = get_session()
        return self._session
    
    def close_session(self):
        """Close the database session"""
        if self._session is not None:
            self._session.close()
            self._session = None
    
    def __enter__(self):
        return self
    
    def __exit__(self, exc_type, exc_val, exc_tb):
        self.close_session()
    
    def __del__(self):
        """Ensure session is closed when object is destroyed"""
        if hasattr(self, 'session') and self.session:
            try:
                self.session.close()
            except:
                pass
    
    def __del__(self):
        """Cleanup method to close session"""
        if hasattr(self, 'session') and self.session:
            try:
                self.session.close()
            except Exception:
                pass
    
    def get_active_sources(self) -> List[RSSSource]:
        """Get active RSS sources"""
        try:
            return self.session.query(RSSSource).filter(
                RSSSource.active == True
            ).order_by(desc(RSSSource.priority)).all()
        except Exception as e:
            logger.error(f"Error getting RSS sources: {e}")
            return []
    
    def update_fetch_status(self, source_id: int, status: str, error_message: str = None):
        """Update RSS source fetch status"""
        try:
            source = self.session.query(RSSSource).get(source_id)
            if source:
                source.last_fetch_date = datetime.utcnow()
                source.last_fetch_status = status
                if error_message:
                    source.last_error_message = error_message
                self.session.commit()
        except Exception as e:
            logger.error(f"Error updating fetch status: {e}")
    
    def add_rss_source(self, source_data: Dict) -> Optional[RSSSource]:
        """Add new RSS source"""
        try:
            source = RSSSource(
                name=source_data['name'],
                url=source_data['url'],
                active=source_data.get('active', True),
                max_articles=source_data.get('max_articles', 5),
                priority=source_data.get('priority', 1)
            )
            
            self.session.add(source)
            self.session.commit()
            
            logger.info(f"Added RSS source: {source.name}")
            return source
            
        except Exception as e:
            self.session.rollback()
            logger.error(f"Error adding RSS source: {e}")
            return None
    
    def add_source(self, url: str) -> bool:
        """Add a new RSS source by URL"""
        try:
            # Extract name from URL
            import urllib.parse
            parsed = urllib.parse.urlparse(url)
            name = parsed.netloc or url
            
            # Check if source already exists
            existing = self.session.query(RSSSource).filter(
                RSSSource.url == url
            ).first()
            
            if existing:
                # Reactivate if inactive
                if not existing.active:
                    existing.active = True
                    self.session.commit()
                    logger.info(f"Reactivated RSS source: {url}")
                return True
            
            # Add new source
            source = RSSSource(
                name=name,
                url=url,
                active=True,
                max_articles=5,
                priority=1
            )
            
            self.session.add(source)
            self.session.commit()
            
            logger.info(f"Added RSS source: {url}")
            return True
            
        except Exception as e:
            self.session.rollback()
            logger.error(f"Error adding RSS source: {e}")
            return False
    
    def deactivate_source(self, url: str) -> bool:
        """Deactivate an RSS source by URL"""
        try:
            source = self.session.query(RSSSource).filter(
                RSSSource.url == url
            ).first()
            
            if source:
                source.active = False
                self.session.commit()
                logger.info(f"Deactivated RSS source: {url}")
                return True
            
            logger.warning(f"RSS source not found: {url}")
            return False
            
        except Exception as e:
            self.session.rollback()
            logger.error(f"Error deactivating RSS source: {e}")
            return False

def migrate_existing_data():
    """Migrate existing JSON data to database"""
    logger.info("Starting data migration from JSON to database...")
    
    try:
        from models import migrate_from_json
        migrate_from_json()
        
        logger.info("Data migration completed successfully")
        return True
        
    except Exception as e:
        logger.error(f"Error during data migration: {e}")
        return False

if __name__ == "__main__":
    # Test database functionality
    logging.basicConfig(level=logging.INFO)
    
    # Initialize database
    from models import init_database
    init_database()
    
    # Test migrations
    migrate_existing_data()<|MERGE_RESOLUTION|>--- conflicted
+++ resolved
@@ -274,11 +274,8 @@
             
             self.session.commit()
             
-<<<<<<< HEAD
             # Get next sponsor (exclude the current one that was just used)
             next_sponsor = self._get_next_sponsor_excluding(current['id'])
-=======
->>>>>>> bc2f1796
             logger.info(f"Rotated sponsor: {current['name']} -> {next_sponsor['name'] if next_sponsor else 'None'}")
             
             return next_sponsor
